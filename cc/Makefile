--- conflicted
+++ resolved
@@ -21,12 +21,6 @@
 clean:
 	rm -f $(PLUGIN_SO) $(BAGUA_NET_LIB)
 
-<<<<<<< HEAD
-tar:
+tar: $(PLUGIN_SO)
 	mkdir build && mv $(PLUGIN_SO) build \
-		&& tar xzf build.tar.gz
-=======
-tar: $(PLUGIN_SO) $(BAGUA_NET_SO)
-	mkdir build && mv $(PLUGIN_SO) $(BAGUA_NET_SO) build \
-		&& tar czf build.tar.gz build
->>>>>>> c6a053ae
+		&& tar czf build.tar.gz build